import numpy as np
from scipy.optimize import curve_fit
from tqdm import tqdm
import matplotlib.pyplot as plt
from LLMSR.images import generate_base64_image, generate_base64_image_with_parents
from LLMSR.llm import get_prompt, call_model, async_rate_limit_api_call, clear_rate_limit_lock, check_key_usage, async_call_model
from LLMSR.response import extract_ansatz, fun_convert
import logging
import LLMSR.fit as fit
import asyncio
import concurrent.futures
import importlib.util
import time
import re
from LLMSR.response import APICallStats
from LLMSR.fit import get_chi_squared

# Check if nest_asyncio is available
try:
    import nest_asyncio
    nest_asyncio_available = True
except ImportError:
    nest_asyncio_available = False

# Get module logger
logger = logging.getLogger("LLMSR.llmSR")

# Helper function to execute a coroutine in a way that works with any event loop state
async def _run_in_nested_loop(coro):
    return await coro

def run_async_safely(coro):
    """
    Run a coroutine in a way that works both in and outside of an event loop.
    This function handles the complexity of running async code in different contexts.
    """
    try:
        # Try to get the current event loop
        loop = asyncio.get_event_loop()
        if loop.is_running():
            # If the loop is already running (e.g., in a test), we create a task and await it
            return asyncio.create_task(_run_in_nested_loop(coro))
        else:
            # No running loop, but we have a loop
            return loop.run_until_complete(coro)
    except RuntimeError:
        # No event loop in this thread, create a new one
        return asyncio.run(coro)

def execute_async_in_loop(coro):
    """
    Helper function to safely execute an async function in any context.
    Works with running event loops (like in Jupyter) or creates a new one as needed.
    
    Args:
        coro: The coroutine to execute
        
    Returns:
        The result of the coroutine
    """
    # Try to get the current event loop
    current_loop = None
    try:
        current_loop = asyncio.get_event_loop()
    except RuntimeError:
        # No event loop in this thread
        pass
    
    # If we have a running loop and nest_asyncio is available, use it
    if current_loop and current_loop.is_running() and nest_asyncio_available:
        # Apply nest_asyncio to allow nested event loops
        nest_asyncio.apply()
        return current_loop.run_until_complete(coro)
        
    # If we have a running loop but no nest_asyncio, use our polling approach
    elif current_loop and current_loop.is_running():
        # We're in a running event loop (like in Jupyter)
        # Create a task and wait for it with polling
        future = asyncio.ensure_future(coro, loop=current_loop)
        
        # Wait for the result using a polling approach
        while not future.done():
            time.sleep(0.1)
        
        return future.result()
        
    # Standard case - no running loop, create a new one
    else:
        new_loop = asyncio.new_event_loop()
        asyncio.set_event_loop(new_loop)
        try:
            return new_loop.run_until_complete(coro)
        finally:
            new_loop.close()
            # Restore original loop if there was one
            if current_loop:
                asyncio.set_event_loop(current_loop)
            else:
                asyncio.set_event_loop(None)
    
def single_call(client, img, x, y, model="openai/gpt-4o-mini", function_list=None, system_prompt=None, max_retries=3, stats=None):
    """
    Executes a single call of to a specified llm-model with given parameters and processes the response.
    Args:
        client: The openai client object used to interact with the llm.
        img: The base64 encoded image to use for the model.
        x: The x-values for curve fitting.
        y: The y-values for curve fitting.
        model (str, optional): The model identifier to be used. Defaults to "openai/gpt-4o-mini".
        function_list (list, optional): A list of functions to be included in the prompt. Defaults to None.
        system_prompt (str, optional): A system-level prompt to guide the model's behavior. Defaults to None.
        max_retries (int, optional): Maximum number of retries for parsing errors. Default is 3.
        stats (APICallStats, optional): Statistics tracking object. If None, a new one will be created.
    Returns:
        dict: A dictionary containing the following keys on success:
            - "params": The parameters resulting from the curve fitting.
            - "score": The score of the curve fitting.
            - "ansatz": The ansatz extracted from the model's response.
            - "Num_params": The number of parameters in the ansatz.
            - "response": The raw response from the model.
            - "prompt": The prompt used in the model call.
            - "function_list": The list of functions included in the prompt.
            - "stats": Statistics object (only if created locally).
        
        If all attempts fail, it raises the last exception.
    """
    logger.debug(f"Starting single_call with model={model}, function_list size={len(function_list) if function_list else 0}")
    
    # Create a local stats tracker if none provided
    local_stats = stats is not None
    if not local_stats:
        from LLMSR.response import APICallStats
        stats = APICallStats()
    
    retry_count = 0
    last_error = None
    response = None
    
    while retry_count <= max_retries:
        retry_count += 1
        try:
            # Generate the prompt
            logger.debug("Generating prompt")
            prompt = get_prompt(function_list)
            
            # Make API call
            try:
                # Only make a new API call on the first attempt or if we need to retry with a new call
                if retry_count == 1 or response is None:
                    logger.debug(f"Calling model {model}")
                    response = call_model(client, model, img, prompt, system_prompt=system_prompt)
                stats.stage_success("api_call")
            except Exception as e:
                stats.stage_failure("api_call", e)
                last_error = e
                logger.error(f"API call failed: {e}")
                continue
            
            # Extract ansatz
            try:
                logger.debug("Extracting ansatz from response")
                ansatz, num_params = extract_ansatz(response)
                logger.info(f"Extracted ansatz: {ansatz[:50]}{'...' if len(ansatz) > 50 else ''} with {num_params} parameters")
                stats.stage_success("ansatz_extraction")
            except Exception as e:
                stats.stage_failure("ansatz_extraction", e)
                last_error = e
                logger.warning(f"Ansatz extraction failed: {e}")
                # For these errors, we might want to try a new API call
                response = None
                continue
            
            # Convert ansatz to function
            try:
                logger.debug("Converting ansatz to function")
                curve, num_params = fun_convert(ansatz)
                stats.stage_success("function_conversion")
            except Exception as e:
                stats.stage_failure("function_conversion", e)
                last_error = e
                logger.warning(f"Function conversion failed: {e}")
                # For these errors, we might want to try a new API call
                response = None
                continue
            
            # Fit curve to data
            try:
                logger.debug("Fitting curve to data")
                params, score = fit.fit_curve(x, y, curve, num_params, allow_using_jax=True)
                logger.info(f"Fit result: score={-score}, params={params}")
                stats.stage_success("curve_fitting")
            except Exception as e:
                stats.stage_failure("curve_fitting", e)
                last_error = e
                logger.warning(f"Curve fitting failed: {e}")
                # For these errors, we might want to try a new API call
                response = None
                continue

            # If we get here, everything worked
            stats.add_success()
            result = {
                "params": params,
                "score": -score,
                "ansatz": ansatz,
                "Num_params": num_params,
                "response": response,
                "prompt": prompt,
                "function_list": function_list,
                "stats": None if local_stats else stats  # Only include stats if we created them locally
            }
            logger.debug("single_call completed successfully")
            return result
                
        except Exception as e:
            # This catch-all shouldn't be reached due to the inner try-except blocks
            stats.stage_failure("other", e)
            last_error = e
            logger.error(f"Unexpected error in single_call: {e}", exc_info=True)
            try:
                if response and hasattr(response, 'choices'):
                    logger.error(f"Response content: {response.choices[0].message.content}")
            except:
                logger.error("Could not access response content")
            response = None
            continue
    
    # If we've exhausted all retries
    if last_error:
        logger.error(f"All {max_retries} attempts failed in single_call. Last error: {last_error}")
        if not local_stats:
            logger.info(f"Call statistics:\n{stats}")
        raise last_error
    else:
        logger.error("Unknown error in single_call")
        raise RuntimeError("Unknown error in single_call")

# @async_rate_limit_api_call
# async def async_call_model(client, model, image, prompt, system_prompt=None):
#     """
#     Asynchronous version of call_model.
#     This function makes a direct async call to the LLM API with rate limiting.
#     """
#     logger.debug(f"Async calling model {model}")
    
#     # Set default system prompt if not provided
#     if system_prompt is None:
#         system_prompt = ("You are a symbolic regression expert. Analyze the data in the image and provide an improved mathematical ansatz (formula template). "
#                          "Respond with ONLY the ansatz formula, without any explanation or commentary. Ensure it is in valid python. You may use numpy functions. "
#                          "params is a list of parameters that can be of any length or complexity. Index into it with params[0], params[1], etc. "
#                          "Since the data contains noise, prioritize simpler, more elegant functions that capture the underlying pattern rather than fitting every point. ")
#         logger.debug("Using default system prompt: \n" + system_prompt)
    
#     # Track image size for debugging purposes
#     image_size = len(image) if image else 0
#     logger.debug(f"Image size: {image_size} characters (base64)")
#     logger.debug(f"Prompt length: {len(prompt)} characters")
    
#     try:
#         # Create and send the API request asynchronously or synchronously depending on client capabilities
#         logger.debug("Creating async chat completion request")
        
#         # Check if the client supports async operations directly
#         if hasattr(client.chat.completions, 'acreate'):
#             # Use the async API if available
#             response = await client.chat.completions.acreate(
#                 model=model,
#                 messages=[
#                     { "role": "system", 
#                      "content": system_prompt},
#                     {
#                         "role": "user",
#                         "content": [
#                             {
#                                 "type": "image_url",
#                                 "image_url": {"url": f"data:image/png;base64,{image}"},
#                             },
#                             {
#                                 "type": "text",
#                                 "text": prompt,
#                             },
#                         ],
#                     }
#                 ],
#                 max_tokens=4096,
#             )
#         else:
#             # If no async API is available, use the sync API in a thread pool
#             import concurrent.futures
#             loop = asyncio.get_event_loop()
#             with concurrent.futures.ThreadPoolExecutor() as pool:
#                 response = await loop.run_in_executor(
#                     pool,
#                     lambda: client.chat.completions.create(
#                         model=model,
#                         messages=[
#                             { "role": "system", 
#                              "content": system_prompt},
#                             {
#                                 "role": "user",
#                                 "content": [
#                                     {
#                                         "type": "image_url",
#                                         "image_url": {"url": f"data:image/png;base64,{image}"},
#                                     },
#                                     {
#                                         "type": "text",
#                                         "text": prompt,
#                                     },
#                                 ],
#                             }
#                         ],
#                         max_tokens=4096,
#                     )
#                 )
        
#         # Log response info
#         try:
#             if hasattr(response, 'usage'):
#                 token_usage = response.usage.total_tokens
#                 logger.debug(f"Async model response received. Total tokens: {token_usage}")
            
#             if hasattr(response, 'choices') and len(response.choices) > 0 and hasattr(response.choices[0], 'finish_reason'):
#                 logger.debug(f"Response finish reason: {response.choices[0].finish_reason}")
#         except Exception as e:
#             logger.debug(f"Could not access token usage information: {e}")
        
#         # Process response if needed
#         if hasattr(response, 'choices') and len(response.choices) > 0:
#             # Standard OpenAI API response format
#             if hasattr(response.choices[0], 'message') and hasattr(response.choices[0].message, 'content'):
#                 # Return just the content for simpler processing later
#                 return response.choices[0].message.content
#             elif hasattr(response.choices[0], 'text'):
#                 return response.choices[0].text
#             # Fall back to returning the full response object
        
#         return response
        
#     except Exception as e:
#         # Log and re-raise any exceptions
# #         logger.error(f"Error calling model {model} asynchronously: {e}", exc_info=True)
# #         raise

#        raise

async def async_single_call(client, img, x, y, model="openai/gpt-4o-mini", function_list=None, system_prompt=None, max_retries=3, stats=None, plot_parents=False):
    """
    Asynchronous version of single_call. Executes a single call to a specified llm-model with given parameters.
    This function is meant to be used with asyncio to allow for concurrent model calls.
    
    Args: 
        client: The API client
        img: Base64 encoded image
        x: x-values for fitting
        y: y-values for fitting
        model: Model name to use
        function_list: Optional list of functions
        system_prompt: Optional system prompt
        max_retries: Maximum number of retries for parsing/formatting errors
        stats: Optional APICallStats object for tracking statistics
    
    Returns: 
        dict: Result dictionary or None if all attempts fail
    """
    logger.debug(f"Starting async_single_call with model={model}, function_list size={len(function_list) if function_list else 0}, plot_parents={plot_parents}")
    
    # Create a local stats tracker if none provided
    local_stats = stats is not None
    if not local_stats:
        from LLMSR.response import APICallStats
        stats = APICallStats()
    
    retry_count = 0
    last_error = None
    
    while retry_count <= max_retries:
        retry_count += 1
        try:
            # Get the proper prompt based on function_list
            prompt = get_prompt(function_list)
            if plot_parents:
                prompt = "\n\nThe listed curve_# functions (faded and broken lines) are plotted on the same image as the data (solid blue line).\
                  The coefficients the curve_# functions are plotted with are optimised with gradient descent. Use this information to improve the ansatz.\n" + prompt
                logger.debug(f"Generating plot for activation function with parents")
                img = generate_base64_image_with_parents(x, y, function_list)
            
            # Make the LLM call using our async rate-limited function
            try:
                resp = await async_call_model(client, model, img, prompt, system_prompt)
                stats.stage_success("api_call")
            except Exception as e:
                stats.stage_failure("api_call", e)
                last_error = e
                logger.error(f"API call failed: {e}")
                continue
            
            # Extract the ansatz from the response
            logger.debug("Extracting ansatz from response")
            
            # Process API response to get text content
            try:
                # At this point, resp should be a string because we're extracting the content in async_call_model
                # But let's be defensive and handle different response formats
                if isinstance(resp, str):
                    # Direct string response
                    response_text = resp
                elif hasattr(resp, 'choices') and len(resp.choices) > 0:
                    # Standard OpenAI API response
                    if hasattr(resp.choices[0], 'message') and hasattr(resp.choices[0].message, 'content'):
                        response_text = resp.choices[0].message.content
                    elif hasattr(resp.choices[0], 'text'):
                        response_text = resp.choices[0].text
                    else:
                        raise ValueError("Response format not recognized: no content found in choices")
                else:
                    raise ValueError(f"Unexpected response format: {type(resp)}")
            except Exception as e:
                stats.stage_failure("api_call", e, "invalid_response")
                last_error = e
                logger.warning(f"Failed to process API response: {e}")
                continue
                
            # Extract ansatz, convert to function, and fit curve
            try:
                # Try to extract a valid ansatz
                try:
                    ansatz, num_params = extract_ansatz(response_text)
                    stats.stage_success("ansatz_extraction")
                except Exception as e:
                    stats.stage_failure("ansatz_extraction", e)
                    last_error = e
                    logger.warning(f"Ansatz extraction failed: {e}")
                    continue
                
                # Try to convert to a function
                try:
                    f, num_params = fun_convert(ansatz)
                    stats.stage_success("function_conversion")
                except Exception as e:
                    stats.stage_failure("function_conversion", e)
                    last_error = e
                    logger.warning(f"Function conversion failed: {e}")
                    continue
                
                # Try to fit the curve
                try:
                    params, chi2 = fit.fit_curve(x, y, f, num_params, allow_using_jax=True)
                    if chi2 == float('inf'):
                        logger.debug(f"Curve fitting failed: chi2 is infinite {ansatz} {num_params} {f}")# already logged elsewhere
                        stats.stage_failure("curve_fitting", e)
                        continue
                    stats.stage_success("curve_fitting")
                except Exception as e:
                    stats.stage_failure("curve_fitting", e)
                    last_error = e
                    logger.warning(f"Curve fitting failed: {e}")
                    continue

                # Validate the function output
                try:
                    validate_function_output(x, f, params, stats)
                except Exception as e:
                    last_error = e
                    logger.warning(f"Function validation failed: {e}")
                    continue

                # If we got here, everything worked
                logger.debug(f"Fit complete. Chi²: {chi2}, parameters: {params}")
                stats.add_success()
                
                # Create result dictionary
                result = {
                    "params": params,
                    "score": -chi2,
                    "ansatz": ansatz,
                    "Num_params": num_params,
                    "response": response_text,
                    "prompt": prompt,
                    "function_list": function_list,
                    "stats": None if local_stats else stats  # Only include stats if we created them locally
                }
                
                logger.debug("async_single_call completed successfully")
                return result
                
            except Exception as e:
                # This catch-all shouldn't be reached due to the inner try-except blocks,
                # but it's here as a safety net
                logger.error(f"Unexpected error in processing: {e}", exc_info=True)
                last_error = e
                stats.stage_failure("other", e)
                continue
            
        except Exception as e:
            # Log any other errors that weren't caught by the inner try-except blocks
            logger.error(f"Error in async_single_call: {e}", exc_info=True)
            last_error = e
            stats.stage_failure("other", e)
            continue
    
    # If we've exhausted all retries
    if last_error:
        logger.error(f"All {max_retries} attempts failed in async_single_call. Last error: {last_error}")
        if not local_stats:
            logger.info(f"Call statistics:\n{stats}")
        raise last_error
    else:
        logger.error("Unknown error in async_single_call")
        raise RuntimeError("Unknown error in async_single_call")



def run_genetic(client, base64_image, x, y, population_size, num_of_generations,
                temperature=1., model="openai/gpt-4o-mini", exit_condition=1e-5, system_prompt=None, 
                elite=False, for_kan=False, use_async=True, plot_parents=False, demonstrate_parent_plotting=False, constant_on_failure=False):
    """
        Run a genetic algorithm to fit a model to the given data.
        Parameters:
            client (object): The client object to use for API calls.
            base64_image (str): The base64 encoded image to use for the model.
            x (array-like): The input data for the model.
            y (array-like): The target data for the model.
            population_size (int): The size of the population for the genetic algorithm.
            num_of_generations (int): The number of generations to run the genetic algorithm.
            temperature (float, optional): The temperature parameter for the selection process. Default is 1.
            model (str, optional): The model to use for the API calls. Default is "openai/gpt-4o-mini".
            exit_condition (float, optional): The exit condition for the genetic algorithm. Default is 1e-5.
            system_prompt (str, optional): The system prompt to use for the API calls. Default is None.
            elite (bool, optional): Whether to use elitism in the genetic algorithm. Default is False.
            use_async (bool, optional): Whether to use async calls for population generation. Default is True.
            plot_parents (bool, optional): Whether to plot the parents in the genetic algorithm, showing the model the shape of the optimize parents. Default is False.
            demonstrate_parent_plotting (bool, optional): Whether to show to the user an example of the parent plotting. Default is False.
            constant_on_failure (bool, optional): Whether to return the constant function if the genetic algorithm fails. Default is False.
        Returns:
            list: A list of populations, where each population is a list of individuals.
        """
    clear_rate_limit_lock()

    logger.debug(f"Starting genetic algorithm with population_size={population_size}, generations={num_of_generations}, model={model}")
    logger.debug(f"Parameters: temperature={temperature}, exit_condition={exit_condition}, elite={elite}, for_kan={for_kan}")
    if plot_parents:
        logger.debug(f"Plotting parents in faded colours on the same image as the data.")
    

    
    # Initialize statistics tracker
    api_stats = APICallStats()
    
    population = []
    populations = []
    
    logger.debug("Checking constant function as baseline")
    curve = lambda x, *params: params[0] * np.ones(len(x))
    params, _ = curve_fit(curve, x, y, p0=[1])
    chi_squared = get_chi_squared(x, y, curve, params)

    if chi_squared <= exit_condition:
        logger.info(f"Constant function meets exit condition and is a good fit - returning early. Score: {chi_squared}, constant: {params}")
        # Since we're returning early, there are no API calls to report
        logger.info(f"\nNo API calls were made (using constant function).")
        
        populations.append([{
            "params": params,
            "score": -chi_squared,
            "ansatz": "params[0]" if for_kan else "params[0]",
            "Num_params": 0,
            "response": None,
            "prompt": None,
            "function_list": None
        }])
        return populations
        
    logger.info(f"Constant function is not a good fit: Score: {chi_squared}, for constant: {params}")

    
    if use_async:
        logger.info("Generating initial population asynchronously")
        
        async def generate_population():
            tasks = []
            semaphore = asyncio.Semaphore(10)  # Limit concurrent requests to 10
            
            async def create_individual():
                nonlocal api_stats
                async with semaphore:
                    max_attempts = 5
                    for attempt in range(max_attempts):
                        try:
                            # Calculate exponential backoff delay
                            backoff_time = 0.1 * (2 ** attempt)  # 0.5s, 1s, 2s, 4s, 8s
                            
                            logger.debug(f"Async: Generating individual, attempt {attempt+1}/{max_attempts}")
                            result = await async_single_call(
                                client, base64_image, x, y, model=model, system_prompt=system_prompt,
                                stats=api_stats
                            )
                            if result is not None:
                                # Stats already updated in async_single_call
                                return result
                            
                            # No specific error, but call failed - don't add failure here as it's already recorded in async_single_call
                            logger.warning(f"Async: Failed attempt {attempt+1}/{max_attempts}, waiting {backoff_time}s before retry")
                            await asyncio.sleep(backoff_time)
                        except Exception as e:
                            api_stats.stage_failure("api_call", e)
                            logger.error(f"Async: Error in attempt {attempt+1}/{max_attempts}: {e}")
                            logger.warning(f"Async: Waiting {backoff_time}s before retry")
                            await asyncio.sleep(backoff_time)
                    
                    logger.error("Async: Failed to generate individual after 5 attempts with exponential backoff")
                    return None
            for i in range(population_size):
                tasks.append(create_individual())
            
            # Wait for all tasks to complete
            results = await asyncio.gather(*tasks)
            return [r for r in results if r is not None]
        
        # Use our helper function to safely execute the async code in any context
        population = execute_async_in_loop(generate_population())
            
        logger.info(f"Generated {len(population)} individuals asynchronously")
    
    else:
        logger.info("Generating initial population synchronously")
        # Original synchronous implementation
        for i in tqdm(range(population_size)):
            good = False
            attempts = 0
            while not good and attempts < 5:  # Limit retries
                attempts += 1
                logger.debug(f"Generating individual {i+1}/{population_size}, attempt {attempts}")
                try:
                    result = single_call(client, base64_image, x, y, model=model, system_prompt=system_prompt, stats=api_stats)
                    if result is not None:
                        population.append(result)
                        good = True
                        # Stats already updated in single_call
                    else:
                        # Stats already recorded in single_call
                        logger.warning(f"Failed to generate individual {i+1}, attempt {attempts}")
                except Exception as e:
                    api_stats.stage_failure("api_call", e)
                    logger.warning(f"Failed to generate individual {i+1}, attempt {attempts}: {e}")
                    
            if not good:
                logger.error(f"Failed to generate individual {i+1} after {attempts} attempts")

    # Check if we have a valid population
    if not population:
        error_msg = "Failed to generate any valid population members after multiple attempts"
        logger.error(error_msg)
        
        # If constant_on_failure is True, return the constant function
        if constant_on_failure:
            logger.info(f"Returning constant function as fallback (constant_on_failure=True). Score: {chi_squared}, constant: {params}")
            populations.append([{
                "params": params,
                "score": -chi_squared,
                "ansatz": "params[0]" if for_kan else "params[0]",
                "Num_params": 0,
                "response": None,
                "prompt": None,
                "function_list": None
            }])
            return populations
        
        raise RuntimeError(error_msg)
    
    # Handle NaN and infinite scores
    for p in population:
        if not np.isfinite(p['score']):
            # Find the minimum finite score to use as reference
            finite_scores = [ind['score'] for ind in population if np.isfinite(ind['score'])]
            if finite_scores:
                min_score = min(finite_scores)
                penalty = 1e2  # Smaller penalty to stay closer to original implementation
                bad_score = min_score - penalty
            else:
                bad_score = -1e8  # Fallback to original value if no finite scores
                
            logger.warning(f"Found non-finite score {p['score']}, setting to {bad_score}")
            p['score'] = bad_score
            
    population.sort(key=lambda x: x['score'])
    populations.append(population)
    best_pop = population[-1]
    logger.info(f"Initial population best: score={best_pop['score']}, params={best_pop['params']}, ansatz: {best_pop['ansatz'][:100]}...")
    
    if best_pop['score'] > -exit_condition:
        logger.info("Exit condition met after initial population")
        return populations

    if plot_parents and demonstrate_parent_plotting:
        demo_func_list = [(pop['ansatz'], pop['params']) for pop in populations[-1][0:min(2, len(populations[-1]))]]
        demo_image = generate_base64_image_with_parents(x, y, demo_func_list, fig=None, ax=None, actually_plot=True, title_override="Example of a plot with parents added")
    # Evolution loop
    for generation in range(num_of_generations-1):
        
        logger.debug("Computing selection probabilities")
        scores = np.array([ind['score'] for ind in population])
        finite_scores = scores[np.isfinite(scores)]
        
        # Handle case where all scores might be non-finite
        if len(finite_scores) == 0:
            logger.warning("No finite scores found, using uniform selection probabilities")
            probs = np.ones(len(scores)) / len(scores)
        else:
            normalized_scores = (scores - np.min(finite_scores)) / (np.max(finite_scores) - np.min(finite_scores) + 1e-6)
            # Ensure normalized scores are finite
            normalized_scores = np.nan_to_num(normalized_scores, nan=0.0, posinf=0.0, neginf=0.0)
            
            exp_scores = np.exp((normalized_scores - np.max(normalized_scores))/temperature)
            exp_scores = np.nan_to_num(exp_scores, nan=0.0)
            
            if np.sum(exp_scores) < 1e-10:
                logger.warning("All selection probabilities are effectively zero, using uniform distribution")
                probs = np.ones_like(exp_scores) / len(exp_scores)
            else:
                probs = exp_scores / np.sum(exp_scores)
        
        logger.debug("Selecting parents for next generation")
        selected_population = [np.random.choice(populations[-1], size=2,
                                               p=probs, replace=True) for _ in range(population_size)]

        func_lists = [[(pops[0]['ansatz'], pops[0]['params']), (pops[1]['ansatz'], pops[1]['params'])] for pops in selected_population]
        
        population = []
        if elite:
            logger.debug("Using elitism - keeping best individual")
            population.append(best_pop)
            
        if use_async:
            logger.info(f"Generation {generation+1}/{num_of_generations-1}: Generating {population_size} new individuals. Async? {use_async}, elitism? {elite}")
            
            async def generate_generation_population():
                tasks = []
                semaphore = asyncio.Semaphore(10)  # Limit concurrent requests to 10
                
                async def create_individual(idx):
                    nonlocal api_stats
                    func_list = func_lists[idx]
                    async with semaphore:
                        for attempt in range(5):  # Limit retries
                            try:
                                logger.debug(f"Async: Generation {generation+1}: Creating individual {idx+1}/{population_size}, attempt {attempt+1}")
                                result = await async_single_call(
                                    client, base64_image, x, y, model=model,
                                    function_list=func_list, system_prompt=system_prompt,
                                    stats=api_stats,
                                    plot_parents = plot_parents
                                )
                                if result is not None:
                                    # Stats already updated in async_single_call
                                    return result
                                # No specific error, but call failed - don't add failure here as it's already recorded in async_single_call
                                logger.warning(f"Async: Generation {generation+1}: Failed attempt {attempt+1} for individual {idx+1}")
                            except Exception as e:
                                api_stats.stage_failure("api_call", e)
                                logger.error(f"Async: Generation {generation+1}: Error in attempt {attempt+1} for individual {idx+1}: {e}")
                        
                        logger.error(f"Async: Generation {generation+1}: Failed to generate individual {idx+1} after 5 attempts")
                        return None
                
                for i in range(population_size - (1 if elite else 0)):
                    tasks.append(create_individual(i))
                
                # Wait for all tasks to complete
                results = await asyncio.gather(*tasks)
                return [r for r in results if r is not None]
            
            # Use our helper function to safely execute the async code in any context
            gen_population = execute_async_in_loop(generate_generation_population())
                
            if elite:
                population.extend(gen_population)
            else:
                population = gen_population
        
        else:
            logger.info(f"Generation {generation+1}/{num_of_generations-1}: Generated {population_size} individuals. Async? {use_async}, elitism? {elite}")
            # Original synchronous implementation
            for funcs in tqdm(range(population_size - (1 if elite else 0))):
                good = False
                attempts = 0
                while not good and attempts < 5:  # Limit retries
                    attempts += 1
                    logger.debug(f"Generation {generation+1}: Creating individual {funcs+1}/{population_size}, attempt {attempts}")
                    try:
                        result = single_call(client, base64_image, x, y, model=model,
                                            function_list=func_lists[funcs], system_prompt=system_prompt,
                                            stats=api_stats)
                        if result is not None:
                            population.append(result)
                            good = True
                            # Stats already updated in single_call
                        else:
                            # Stats already recorded in single_call
                            logger.warning(f"Failed to generate individual {funcs+1}, attempt {attempts}")
                    except Exception as e:
                        api_stats.stage_failure("api_call", e)
                        logger.warning(f"Failed to generate individual {funcs+1}, attempt {attempts}: {e}")
                        
                if not good:
                    logger.error(f"Failed to generate individual {funcs+1} after {attempts} attempts")
        
        # Check if we have a valid population after this generation
        if not population:
            error_msg = f"Failed to generate any valid population members in generation {generation+1}"
            logger.error(error_msg)
            
            # If constant_on_failure is True, return the constant function
            if constant_on_failure:
                logger.info(f"Returning constant function as fallback (constant_on_failure=True). Score: {chi_squared}, constant: {params}")
                populations.append([{
                    "params": params,
                    "score": -chi_squared,
                    "ansatz": "params[0]" if for_kan else "params[0]",
                    "Num_params": 0,
                    "response": None,
                    "prompt": None,
                    "function_list": None
                }])
        population.sort(key=lambda x: x['score'])
        best_pop = population[-1]
        populations.append(population)
        
        logger.info(f"Generation {generation+1} best: score={best_pop['score']}, params={best_pop['params']}, ansatz: {best_pop['ansatz'][:100]}...")

        if best_pop['score'] > -exit_condition:
            logger.info(f"Exit condition met after generation {generation+1}: {best_pop['score']}>{-exit_condition}")
            
            # Print API call statistics
            print(f"\n{api_stats}")
            
            return populations
    
    logger.info(f"Genetic algorithm completed after {num_of_generations} generations")
    
    # Print API call statistics
    print(f"\n{api_stats}")

    
    return populations


<<<<<<< HEAD
def kan_to_symbolic(model, client, population=10, generations=3, temperature=0.1, gpt_model="openai/gpt-4o-mini", exit_condition=1e-3, verbose=0, use_async=True, plot_fit=True, plot_parents=False, demonstrate_parent_plotting=False, constant_on_failure=False):
=======
def kan_to_symbolic(model, client, population=10, generations=3, temperature=0.1, llm_model="openai/gpt-4o-mini", exit_condition=1e-3):
>>>>>>> e5c44721
    """
    Converts a given kan model symbolic representations using llmsr.
    Parameters:
        model (object): The kan model.
        client (object): The openai client object used to access the llm.
        population (int, optional): The population size for the genetic algorithm. Default is 10.
        generations (int, optional): The number of generations for the genetic algorithm. Default is 3.
        temperature (float, optional): The temperature parameter for the genetic algorithm. Default is 0.1.
        llm_model (str, optional): The GPT model to use for generating symbolic functions. Default is "openai/gpt-4o-mini".
        exit_condition (float, optional): The exit condition for the genetic algorithm. Default is 1e-3.
        verbose (int, optional): Verbosity level for logging. Default is 0.
        use_async (bool, optional): Whether to use asynchronous processing for population generation. Default is True.
    Returns:
        - res_fcts (dict): A dictionary mapping layer, input, and output indices to their corresponding symbolic functions.
    """
    start_usage = check_key_usage(client)    
    logger.debug(f"Starting KAN to symbolic conversion with population={population}, generations={generations}")
    logger.debug(f"KAN model has {len(model.width_in)} layers")

    res_fcts = {}
    
    # Initialize symb_formula to hold placeholders for all connections
    symb_formula = []
    for l in range(len(model.width_in) - 1):
        for i in range(model.width_in[l]):
            for j in range(model.width_out[l]):
                symb_formula.append(f'f_{{{l},{i},{j}}}')
    
    # Setup layer connections
    logger.debug("Setting up layer connections")
    layer_connections = {0: {i: [] for i in range(model.width_in[0])}}
    for l in range(len(model.width_in) - 1):
        layer_connections[l] = {i: list(range(model.width_out[l-1])) if l > 0 else []  for i in range(model.width_in[l])}
    
    # Process each connection in the KAN model
    total_connections = 0
    symbolic_connections = 0
    zero_connections = 0
    processed_connections = 0
    
    logger.info("Processing KAN model connections")
    for l in range(len(model.width_in) - 1):
        for i in range(model.width_in[l]):
            for j in range(model.width_out[l + 1]):
                total_connections += 1
                if (model.symbolic_fun[l].mask[j, i] > 0. and model.act_fun[l].mask[i][j] == 0.):
                    logger.info(f'Skipping ({l},{i},{j}) - already symbolic')
                    symb_formula = [s.replace(f'f_{{{l},{i},{j}}}', 'TODO') for s in symb_formula]
                    symbolic_connections += 1
                    
                elif (model.symbolic_fun[l].mask[j, i] == 0. and model.act_fun[l].mask[i][j] == 0.):
                    logger.info(f'Fixing ({l},{i},{j}) with 0')
                    model.fix_symbolic(l, i, j, '0', verbose=verbose > 1, log_history=False)
                    symb_formula = [s.replace(f'f_{{{l},{i},{j}}}', '0') for s in symb_formula]
                    res_fcts[(l, i, j)] = None
                    zero_connections += 1
                    
                else:
                    logger.info(f'Processing non-symbolic activation function ({l},{i},{j})')
                    processed_connections += 1
                    
                    # Generate data for the connection
                    logger.debug(f"Getting range data for activation function ({l},{i},{j})")
                    x_min, x_max, y_min, y_max = model.get_range(l, i, j, verbose=False)
                    # Handle PyTorch tensors or NumPy arrays
                    x_data = model.acts[l][:, i]
                    y_data = model.spline_postacts[l][:, j, i]
                    
                    # Convert to numpy if it's a PyTorch tensor
                    if hasattr(x_data, 'cpu') and hasattr(x_data, 'detach'):
                        x = x_data.cpu().detach().numpy()
                    else:
                        x = np.array(x_data)
                        
                    if hasattr(y_data, 'cpu') and hasattr(y_data, 'detach'):
                        y = y_data.cpu().detach().numpy()
                    else:
                        y = np.array(y_data)
                    
                    # Sort data by x values
                    ordered_in = np.argsort(x)
                    x, y = x[ordered_in], y[ordered_in]
                    # Generate plot
                    if plot_fit:
                        logger.debug(f"Generating plot for activation function ({l},{i},{j})")
                        fig, ax = plt.subplots(figsize=(4, 3))
                        plt.xticks([x_min, x_max], ['%2.f' % x_min, '%2.f' % x_max])
                        plt.yticks([y_min, y_max], ['%2.f' % y_min, '%2.f' % y_max])
                        base64_image = generate_base64_image(fig, ax, x, y)
                        plt.title(f"Activation ({l},{i},{j})")
                        plt.tight_layout()
                        plt.show()
                    # Get activation function mask
                    mask = model.act_fun[l].mask
                    
                    # Run genetic algorithm to find symbolic expression
                    try:
<<<<<<< HEAD
                        logger.info(f"Running genetic algorithm for connection ({l},{i},{j})")
                        res = run_genetic(
                            client, base64_image, x, y, population, generations, 
                            temperature=temperature, model=gpt_model, 
                            system_prompt=None, elite=False, 
                            exit_condition=exit_condition, for_kan=True,
                            use_async=use_async, plot_parents=plot_parents,demonstrate_parent_plotting=demonstrate_parent_plotting, constant_on_failure=constant_on_failure
                        )
=======
                        res = run_genetic(client, base64_image, x, y, population, generations, temperature=temperature, model=llm_model, system_prompt=None, elite=False, exit_condition=exit_condition, for_kan=True)
>>>>>>> e5c44721
                        res_fcts[(l,i,j)] = res
                        logger.info(f"Successfully found expression for connection ({l},{i},{j})")
                        
                        # Plot the fitted function on top of the original data
                        if res is not None and len(res) > 0 and len(res[-1]) > 0:
                            # Find the highest scoring element across all generations
                            highest_score_element = max((item for sublist in res for item in sublist), key=lambda item: item['score'])
                            print(f"Approximation for ({l},{i},{j}): {highest_score_element['ansatz'].strip()}, with parameters {np.round(highest_score_element['params'], 3)}")
                            
                            # Use the highest scoring individual for plotting
                            if plot_fit:
                                try:
                                    # Convert the ansatz to a function
                                    curve, _ = fun_convert(highest_score_element['ansatz'])
                                    # Generate y values using the fitted function
                                    fitted_y = curve(x, *highest_score_element['params'])
                                    # Check if fitted_y is a scalar or has different shape than x
                                    if isinstance(fitted_y, (int, float, np.number)):
                                        fitted_y = np.full_like(x, fitted_y)
                                    elif np.isscalar(fitted_y) or len(fitted_y) == 1 or fitted_y.shape != x.shape:
                                        # Handle case where fitted_y is array-like but wrong shape
                                        if np.size(fitted_y) == 1:
                                            # Single value in array
                                            fitted_y = np.full_like(x, fitted_y.item() if hasattr(fitted_y, 'item') else fitted_y)
                                        else:
                                            # Try to reshape or broadcast
                                            fitted_y = np.broadcast_to(fitted_y, x.shape)
                                    
                                    # Create a new figure for the fitted function
                                    fig2, ax2 = plt.subplots(figsize=(8,6))
                                    ax2.plot(x, y, 'b-', linewidth=4, label='Original data', alpha=0.5)
                                    ax2.plot(x, fitted_y, 'r-', linewidth=2, label='Fitted function', alpha=1)
                                    plt.title(f"Fitted activation function ({l},{i},{j})")
                                    plt.legend()
                                    plt.tight_layout()
                                    plt.show()
                                except Exception as fit_err:
                                    logger.warning(f"Could not plot fitted function: {fit_err}")
                    except Exception as e:
                        logger.error(f"Error in genetic algorithm for connection ({l},{i},{j}): {e}", exc_info=True)
                        res_fcts[(l,i,j)] = res
    # Clean up
    logger.debug("Cleaning up matplotlib resources")
    try:
        ax.clear()
        plt.close()
    except Exception as e:
        logger.debug(f"Could not clean up matplotlib resources: {e}. Not a cause for concern.")
    
    # Log summary
    logger.info(f"KAN conversion complete: {total_connections} total connections")
    logger.info(f"Connection breakdown: {symbolic_connections} symbolic, {zero_connections} zero, {processed_connections} processed")
    end_usage = check_key_usage(client)
    logger.info(f"API key usage whilst this was running: ${end_usage - start_usage:.2f}")
    
    return res_fcts


def generate_learned_f(sym_expr):
    """
    Generate a Python function from symbolic expressions discovered by the genetic algorithm.
    
    Args:
        sym_expr: Dictionary mapping connection tuples (layer, input_node, output_node) 
                 to the results of the genetic algorithm for that connection.
                 
    Returns:
        Tuple containing:
        - The generated Python function that implements the learned model
        - List of best parameters for all connections
        
    Raises:
        ValueError: If any connection in sym_expr has a None value

    Assumes the conn_keys are formatted as (layer, input, output)
    """

    import re
    # Determine input nodes from layer 0
    conn_keys = list(sym_expr.keys())
    # Check for None values in sym_expr
    none_connections = [(l, i, j) for (l, i, j), value in sym_expr.items() if value is None]
    if none_connections:
        error_msg = f"Found {len(none_connections)} connections with None values: {none_connections}"
        logger.error(error_msg)
        raise ValueError(error_msg)
    input_nodes = sorted({i for (l, i, j) in conn_keys if l == 0})
    layers = sorted({l for (l, i, j) in conn_keys})
    final_layer = max(layers) + 1
    # Build mapping: for each layer l, map target node j to list of (source i, modified ansatz)
    conns = {}
    param_index = 0
    param_counts = {}
    best_params = []
    
    # First pass: determine parameter counts for each connection
    for (l, i, j) in conn_keys:
        if sym_expr[(l, i, j)] is None:
            continue
        best = max((item for sub in sym_expr[(l, i, j)] for item in sub), key=lambda item: item['score'])
        param_counts[(l, i, j)] = len(best['params'])
    
    # Second pass: build connections with proper parameter indexing
    for (l, i, j) in conn_keys:
        if sym_expr[(l, i, j)] is None:
            continue
        best = max((item for sub in sym_expr[(l, i, j)] for item in sub), key=lambda item: item['score'])
        ansatz = best['ansatz'].strip()
        
        # Collect best parameters
        best_params.extend(best['params'])
        
        # Replace parameter references with indexed params
        param_count = param_counts[(l, i, j)]
        param_indices = list(range(param_index, param_index + param_count))
        param_index += param_count
        
        # Replace standalone 'x' with the source activation variable x_l_i
        ansatz_mod = re.sub(r'\bx\b', f"x_{l}_{i}", ansatz)
        
        # Replace params references with properly indexed params
        for p_idx, orig_idx in enumerate(range(len(best['params']))):
            ansatz_mod = ansatz_mod.replace(f"params[{orig_idx}]", f"params[{param_indices[p_idx]}]")
        
        conns.setdefault(l, {}).setdefault(j, []).append((i, ansatz_mod))
    
    lines = []
    lines.append("def learned_f(X, *params):")
    lines.append("    # Layer 0 activations")
    inp = ", ".join([f"x_0_{i}" for i in input_nodes])
    lines.append(f"    {inp} = X")
    # Compute activations layer by layer
    for l in sorted(conns.keys()):
        for j in sorted(conns[l].keys()):
            temp = []
            for i, expr in conns[l][j]:
                var = f"px_{l}_{i}_{j}"
                lines.append(f"    {var} = {expr}")
                temp.append(var)
            lines.append(f"    x_{l+1}_{j} = " + " + ".join(temp))
    # Return final layer activation(s)
    final_nodes = []
    if (final_layer - 1) in conns:
        final_nodes = sorted(conns[final_layer - 1].keys())
    if len(final_nodes) == 1:
        lines.append(f"    return x_{final_layer}_{final_nodes[0]}")
    else:
        ret = ", ".join([f"x_{final_layer}_{j}" for j in final_nodes])
        lines.append(f"    return {ret}")
    
    total_params = param_index
    return "\n".join(lines), total_params, np.array(best_params)

                
def validate_function_output(x, f, params, stats):
    """
    Validates that a function produces correct output shape for the input data.
    
    Args:
        x: Input data array
        f: Function to validate
        params: Parameters for the function
        stats: Statistics object for tracking failures
    
    Raises:
        ValueError: If function output doesn't match input shape and can't be fixed
    """
    # Test with a small sample of the actual data
    test_x = x[:min(57, len(x))]
    test_y = f(test_x, *params)
    
    # Check if output shape matches input
    if test_y.shape != test_x.shape:
        logger.warning(f"Function output shape {test_y.shape} doesn't match input shape {test_x.shape}")
        # Try to reshape or broadcast if possible
        if np.isscalar(test_y) or len(test_y) == 1:
            # Handle scalar output by broadcasting
            logger.debug("Attempting to broadcast scalar output to match input shape")
            test_y = np.full_like(test_x, test_y)
        elif len(test_y) != len(test_x):
            raise ValueError(f"Function returns {len(test_y)} values for {len(test_x)} inputs")
    
    # Additional check for NaN or inf values
    if np.any(np.isnan(test_y)) or np.any(np.isinf(test_y)):
        logger.warning("Function returns NaN or inf values")<|MERGE_RESOLUTION|>--- conflicted
+++ resolved
@@ -844,12 +844,7 @@
     
     return populations
 
-
-<<<<<<< HEAD
 def kan_to_symbolic(model, client, population=10, generations=3, temperature=0.1, gpt_model="openai/gpt-4o-mini", exit_condition=1e-3, verbose=0, use_async=True, plot_fit=True, plot_parents=False, demonstrate_parent_plotting=False, constant_on_failure=False):
-=======
-def kan_to_symbolic(model, client, population=10, generations=3, temperature=0.1, llm_model="openai/gpt-4o-mini", exit_condition=1e-3):
->>>>>>> e5c44721
     """
     Converts a given kan model symbolic representations using llmsr.
     Parameters:
@@ -947,7 +942,6 @@
                     
                     # Run genetic algorithm to find symbolic expression
                     try:
-<<<<<<< HEAD
                         logger.info(f"Running genetic algorithm for connection ({l},{i},{j})")
                         res = run_genetic(
                             client, base64_image, x, y, population, generations, 
@@ -956,9 +950,6 @@
                             exit_condition=exit_condition, for_kan=True,
                             use_async=use_async, plot_parents=plot_parents,demonstrate_parent_plotting=demonstrate_parent_plotting, constant_on_failure=constant_on_failure
                         )
-=======
-                        res = run_genetic(client, base64_image, x, y, population, generations, temperature=temperature, model=llm_model, system_prompt=None, elite=False, exit_condition=exit_condition, for_kan=True)
->>>>>>> e5c44721
                         res_fcts[(l,i,j)] = res
                         logger.info(f"Successfully found expression for connection ({l},{i},{j})")
                         
